--- conflicted
+++ resolved
@@ -80,12 +80,10 @@
             case 'palette':
                 initializePaletteSection();
                 break;
-<<<<<<< HEAD
+
             case 'custom-matrix':
                 initializeCustomMatrixSection();
                 break;
-=======
->>>>>>> 25f785eb
         }
     }
 
